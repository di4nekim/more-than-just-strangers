--- conflicted
+++ resolved
@@ -10,16 +10,13 @@
 - DynamoDB
 - AWS API Gateway (WebSocket API)
 - AWS Lambda
-<<<<<<< HEAD
 - Firebase Auth
-=======
-- AWS Cognito
 - AWS SAM
 - DynamoDB Local + Docker
 
 ## scope of functions and features
-- real-time chatrooms (via Websocketse)
+- real-time chatrooms (via websockets)
 - message queueing
 - persistent chat history
-- federated login (via AWS Cognito)
->>>>>>> 11414413
+- scalable matchmaking queue
+- google federated login (via Firebase Auth)